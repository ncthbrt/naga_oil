--- conflicted
+++ resolved
@@ -969,16 +969,51 @@
     }
 
     #[test]
-<<<<<<< HEAD
+    fn item_sub_point() {
+        let mut composer = Composer::default();
+
+        composer
+            .add_composable_module(ComposableModuleDescriptor {
+                source: include_str!("tests/item_sub_point/mod.wgsl"),
+                file_path: "tests/item_sub_point/mod.wgsl",
+                ..Default::default()
+            })
+            .unwrap();
+
+        let module = composer
+            .make_naga_module(NagaModuleDescriptor {
+                source: include_str!("tests/item_sub_point/top.wgsl"),
+                file_path: "tests/item_sub_point/top.wgsl",
+                ..Default::default()
+            })
+            .unwrap();
+
+        let info = naga::valid::Validator::new(
+            naga::valid::ValidationFlags::all(),
+            naga::valid::Capabilities::default(),
+        )
+        .validate(&module)
+        .unwrap();
+        let wgsl = naga::back::wgsl::write_string(
+            &module,
+            &info,
+            naga::back::wgsl::WriterFlags::EXPLICIT_TYPES,
+        )
+        .unwrap();
+
+        // let mut f = std::fs::File::create("item_sub_point.txt").unwrap();
+        // f.write_all(wgsl.as_bytes()).unwrap();
+        // drop(f);
+
+        output_eq!(wgsl, "tests/expected/item_sub_point.txt");
+    }
+
+    #[test]
     fn conditional_import() {
-=======
-    fn item_sub_point() {
->>>>>>> 8875c760
-        let mut composer = Composer::default();
-
-        composer
-            .add_composable_module(ComposableModuleDescriptor {
-<<<<<<< HEAD
+        let mut composer = Composer::default();
+
+        composer
+            .add_composable_module(ComposableModuleDescriptor {
                 source: include_str!("tests/conditional_import/mod_a.wgsl"),
                 file_path: "tests/conditional_import/mod_a.wgsl",
                 ..Default::default()
@@ -1024,55 +1059,28 @@
             .make_naga_module(NagaModuleDescriptor {
                 source: include_str!("tests/conditional_import/top.wgsl"),
                 file_path: "tests/conditional_import/top.wgsl",
-=======
-                source: include_str!("tests/item_sub_point/mod.wgsl"),
-                file_path: "tests/item_sub_point/mod.wgsl",
-                ..Default::default()
-            })
-            .unwrap();
-
-        let module = composer
-            .make_naga_module(NagaModuleDescriptor {
-                source: include_str!("tests/item_sub_point/top.wgsl"),
-                file_path: "tests/item_sub_point/top.wgsl",
->>>>>>> 8875c760
-                ..Default::default()
-            })
-            .unwrap();
-
-        let info = naga::valid::Validator::new(
-            naga::valid::ValidationFlags::all(),
-            naga::valid::Capabilities::default(),
-        )
-<<<<<<< HEAD
+                ..Default::default()
+            })
+            .unwrap();
+
+        let info = naga::valid::Validator::new(
+            naga::valid::ValidationFlags::all(),
+            naga::valid::Capabilities::default(),
+        )
         .validate(&module_b)
         .unwrap();
         let wgsl = naga::back::wgsl::write_string(
             &module_b,
-=======
-        .validate(&module)
-        .unwrap();
-        let wgsl = naga::back::wgsl::write_string(
-            &module,
->>>>>>> 8875c760
-            &info,
-            naga::back::wgsl::WriterFlags::EXPLICIT_TYPES,
-        )
-        .unwrap();
-
-<<<<<<< HEAD
+            &info,
+            naga::back::wgsl::WriterFlags::EXPLICIT_TYPES,
+        )
+        .unwrap();
+
         // let mut f = std::fs::File::create("conditional_import_b.txt").unwrap();
         // f.write_all(wgsl.as_bytes()).unwrap();
         // drop(f);
 
         output_eq!(wgsl, "tests/expected/conditional_import_b.txt");
-=======
-        // let mut f = std::fs::File::create("item_sub_point.txt").unwrap();
-        // f.write_all(wgsl.as_bytes()).unwrap();
-        // drop(f);
-
-        output_eq!(wgsl, "tests/expected/item_sub_point.txt");
->>>>>>> 8875c760
     }
 
     // actually run a shader and extract the result
